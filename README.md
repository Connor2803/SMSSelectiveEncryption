# Introduction

This is the code for protecting privacy using selective homomorphic encryption via Lattigo Library.
The core idea is to find out which sections of data should be encrypted based on the metric of entropy, transition or data uniqueness.

<p align="center">
	<img src="system_model.png" />
</p>

The smart metering system mode is simplified. There is multiple clients but one central server, as well as third-party analysts. Also, for the safe distribution of HE keys, Certificate Authority will be applied. And the code is to show how to use selective encryption for the balance of data privacy and system performance.

The preprocessed data has been put into the example\dataset folder.

The code is running on Windows platform, and not tested on Linux or Mac.

### Testing performance among different block size choices
```bash
go run .\blocksize_choices\test_blocks.go 1 1 80
```
Params meaning: strategy, dataset, maxHouseholdsNumber

### Testing privacy metrics like entropy, transition
```bash
go run .\privacy_metrics\test_metrics.go 1 1 1 80
```
Params meaning: strategy, dataset, target, maxHouseholdsNumber

### Testing attack success rate based on entropy or transition
```bash
<<<<<<< HEAD
$ go run .\asr\test_asr.go 1 2 1 0 60 80
=======
go run .\asr\test_asr.go 1 2 0 1 60 80
>>>>>>> 9c308289
```
Params meaning: strategy, dataset, target, uniqueATD encryptionRatio, maxHouseholdsNumber

### Testing attack success rate based on data uniqueness
```bash
go run .\asr_uniqueness\test_uniqueness.go 1 2 0 1 60 20
```
Params meaning: strategy, dataset, uniqueATD, target, encryptionRatio, maxHouseholdsNumber<|MERGE_RESOLUTION|>--- conflicted
+++ resolved
@@ -15,28 +15,24 @@
 
 ### Testing performance among different block size choices
 ```bash
-go run .\blocksize_choices\test_blocks.go 1 1 80
+$ go run .\blocksize_choices\test_blocks.go 1 1 80
 ```
 Params meaning: strategy, dataset, maxHouseholdsNumber
 
 ### Testing privacy metrics like entropy, transition
 ```bash
-go run .\privacy_metrics\test_metrics.go 1 1 1 80
+$ go run .\privacy_metrics\test_metrics.go 1 1 1 80
 ```
 Params meaning: strategy, dataset, target, maxHouseholdsNumber
 
 ### Testing attack success rate based on entropy or transition
 ```bash
-<<<<<<< HEAD
-$ go run .\asr\test_asr.go 1 2 1 0 60 80
-=======
-go run .\asr\test_asr.go 1 2 0 1 60 80
->>>>>>> 9c308289
+$ go run .\asr\test_asr.go 1 2 0 1 60 80
 ```
-Params meaning: strategy, dataset, target, uniqueATD encryptionRatio, maxHouseholdsNumber
+Params meaning: strategy, dataset, uniqueATD, target, encryptionRatio, maxHouseholdsNumber
 
 ### Testing attack success rate based on data uniqueness
 ```bash
-go run .\asr_uniqueness\test_uniqueness.go 1 2 0 1 60 20
+$ go run .\asr_uniqueness\test_uniqueness.go 1 2 0 1 60 20
 ```
 Params meaning: strategy, dataset, uniqueATD, target, encryptionRatio, maxHouseholdsNumber